#!/usr/bin/env bash
# This script allows devnet initalization with more than one guardian.
# First argument is the number of guardians for the initial guardian set.
set -exuo pipefail

numGuardians=$1
echo "number of guardians to initialize: ${numGuardians}"

addressesJson="./scripts/devnet-consts.json"

# working files for accumulating state
envFile="./scripts/.env.hex" # for generic hex data, for solana, terra, etc
ethFile="./scripts/.env.0x" # for "0x" prefixed data, for ethereum scripts

# copy the eth defaults so we can override just the things we need
cp ./ethereum/.env.test $ethFile

# function for updating or inserting a KEY=value pair in a file.
function upsert_env_file {
    file=${1} # file will be created if it does not exist.
    key=${2}  # line must start with the key.
    new_value=${3}

    # replace the value if it exists, else, append it to the file
    if [[ -f $file ]] && grep -q "^$key=" $file; then
        # file has the key, update it:
        if [[ "$OSTYPE" == "darwin"* ]]; then
            # on macOS's sed, the -i flag needs the '' argument to not create
            # backup files
            sed -i '' -e "/^$key=/s/=.*/=$new_value/" $file
        else
            sed -i -e "/^$key=/s/=.*/=$new_value/" $file
        fi
    else
        # file does not have the key, add it:
        echo "$key=$new_value" >> $file
    fi
}

# assert jq exists before trying to use it
if ! type -p jq; then
    echo "ERROR: jq is not installed"! >&2
    exit 1
fi

# Rebuild the CLI binary if needed. If the binary is already up to date, this
# command finishes in a fraction of a second.
make build -C ./clients/js


# 1) guardian public keys - used as the inital guardian set when initializing contracts.
echo "generating guardian set addresses"
# create an array of strings containing the ECDSA public keys of the devnet guardians in the guardianset:
# guardiansPublicEth has the leading "0x" that Eth scripts expect.
guardiansPublicEth=$(jq -c --argjson lastIndex $numGuardians '.devnetGuardians[:$lastIndex] | [.[].public]' $addressesJson)
# guardiansPublicHex does not have a leading "0x", just hex strings.
guardiansPublicHex=$(jq -c --argjson lastIndex $numGuardians '.devnetGuardians[:$lastIndex] | [.[].public[2:]]' $addressesJson)
# also make a CSV string of the hex addresses, so the client scripts that need that format don't have to.
guardiansPublicHexCSV=$(echo ${guardiansPublicHex} | jq --raw-output -c  '. | join(",")')

# write the lists of addresses to the env files
initSigners="INIT_SIGNERS"
upsert_env_file $ethFile $initSigners $guardiansPublicEth
upsert_env_file $envFile $initSigners $guardiansPublicHex
upsert_env_file $envFile "INIT_SIGNERS_CSV" $guardiansPublicHexCSV


# 2) guardian private keys - used for generating the initial governance VAAs (register token bridge & nft bridge contracts on each chain).
echo "generating guardian set keys"
# create an array of strings containing the private keys of the devnet guardians in the guardianset
guardiansPrivate=$(jq -c --argjson lastIndex $numGuardians '.devnetGuardians[:$lastIndex] | [.[].private]' $addressesJson)
# create a CSV string with the private keys of the guardians in the guardianset, that will be used to create registration VAAs
guardiansPrivateCSV=$( echo ${guardiansPrivate} | jq --raw-output -c  '. | join(",")')

# write the lists of keys to the env files
upsert_env_file $ethFile "INIT_SIGNERS_KEYS_JSON" $guardiansPrivate
upsert_env_file $envFile "INIT_SIGNERS_KEYS_CSV"  $guardiansPrivateCSV


# 3) fetch and store the contract addresses that we need to make contract registration governance VAAs for:
echo "getting contract addresses for chain registrations from $addressesJson"
# get addresses from the constants file
solTokenBridge=$(jq --raw-output '.chains."1".contracts.tokenBridgeEmitterAddress' $addressesJson)
ethTokenBridge=$(jq --raw-output '.chains."2".contracts.tokenBridgeEmitterAddress' $addressesJson)
terraTokenBridge=$(jq --raw-output '.chains."3".contracts.tokenBridgeEmitterAddress' $addressesJson)
bscTokenBridge=$(jq --raw-output '.chains."4".contracts.tokenBridgeEmitterAddress' $addressesJson)
algoTokenBridge=$(jq --raw-output '.chains."8".contracts.tokenBridgeEmitterAddress' $addressesJson)
nearTokenBridge=$(jq --raw-output '.chains."15".contracts.tokenBridgeEmitterAddress' $addressesJson)
terra2TokenBridge=$(jq --raw-output '.chains."18".contracts.tokenBridgeEmitterAddress' $addressesJson)

solNFTBridge=$(jq --raw-output '.chains."1".contracts.nftBridgeEmitterAddress' $addressesJson)
ethNFTBridge=$(jq --raw-output '.chains."2".contracts.nftBridgeEmitterAddress' $addressesJson)
terraNFTBridge=$(jq --raw-output '.chains."3".contracts.nftBridgeEmitterAddress' $addressesJson)
<<<<<<< HEAD
nearNFTBridge=$(jq --raw-output '.chains."15".contracts.nftBridgeEmitterAddress' $addressesJson)

# 4) create token bridge registration VAAs
echo "generating contract registration VAAs for token bridges"
# fetch dependencies for the clients/token_bridge script that generates token bridge registration VAAs
if [[ ! -d ./clients/js/node_modules ]]; then
    echo "going to install node modules in clients/js"
    npm ci --prefix clients/js
fi
# invoke clients/token_bridge commands to create registration VAAs
solTokenBridgeVAA=$(npm --prefix clients/js start --silent -- generate registration -m TokenBridge -c solana -a ${solTokenBridge} -g ${guardiansPrivateCSV})
ethTokenBridgeVAA=$(npm --prefix clients/js start --silent -- generate registration -m TokenBridge -c ethereum -a ${ethTokenBridge} -g ${guardiansPrivateCSV} )
terraTokenBridgeVAA=$(npm --prefix clients/js start --silent -- generate registration -m TokenBridge -c terra -a ${terraTokenBridge} -g ${guardiansPrivateCSV})
bscTokenBridgeVAA=$(npm --prefix clients/js start --silent -- generate registration -m TokenBridge -c bsc -a ${bscTokenBridge} -g ${guardiansPrivateCSV})
algoTokenBridgeVAA=$(npm --prefix clients/js start --silent -- generate registration -m TokenBridge -c algorand -a ${algoTokenBridge} -g ${guardiansPrivateCSV})
terra2TokenBridgeVAA=$(npm --prefix clients/js start --silent -- generate registration -m TokenBridge -c terra2 -a ${terra2TokenBridge} -g ${guardiansPrivateCSV})
nearTokenBridgeVAA=$(npm --prefix clients/js start --silent -- generate registration -m TokenBridge -c near -a ${nearTokenBridge} -g ${guardiansPrivateCSV})

# 5) create nft bridge registration VAAs
echo "generating contract registration VAAs for nft bridges"
solNFTBridgeVAA=$(npm --prefix clients/js start --silent -- generate registration -m NFTBridge -c solana -a ${solNFTBridge} -g ${guardiansPrivateCSV})
ethNFTBridgeVAA=$(npm --prefix clients/js start --silent -- generate registration -m NFTBridge -c ethereum -a ${ethNFTBridge} -g ${guardiansPrivateCSV})
terraNFTBridgeVAA=$(npm --prefix clients/js start --silent -- generate registration -m NFTBridge -c terra -a ${terraNFTBridge} -g ${guardiansPrivateCSV})
nearNFTBridgeVAA=$(npm --prefix clients/js start --silent -- generate registration -m NFTBridge -c near -a ${nearNFTBridge} -g ${guardiansPrivateCSV})
=======

# 4) create token bridge registration VAAs
# invoke CLI commands to create registration VAAs
solTokenBridgeVAA=$(node ./clients/js/build/main.js generate registration -m TokenBridge -c solana -a ${solTokenBridge} -g ${guardiansPrivateCSV})
ethTokenBridgeVAA=$(node ./clients/js/build/main.js generate registration -m TokenBridge -c ethereum -a ${ethTokenBridge} -g ${guardiansPrivateCSV} )
terraTokenBridgeVAA=$(node ./clients/js/build/main.js generate registration -m TokenBridge -c terra -a ${terraTokenBridge} -g ${guardiansPrivateCSV})
bscTokenBridgeVAA=$(node ./clients/js/build/main.js generate registration -m TokenBridge -c bsc -a ${bscTokenBridge} -g ${guardiansPrivateCSV})
algoTokenBridgeVAA=$(node ./clients/js/build/main.js generate registration -m TokenBridge -c algorand -a ${algoTokenBridge} -g ${guardiansPrivateCSV})
terra2TokenBridgeVAA=$(node ./clients/js/build/main.js generate registration -m TokenBridge -c terra2 -a ${terra2TokenBridge} -g ${guardiansPrivateCSV})


# 5) create nft bridge registration VAAs
echo "generating contract registration VAAs for nft bridges"
solNFTBridgeVAA=$(node ./clients/js/build/main.js generate registration -m NFTBridge -c solana -a ${solNFTBridge} -g ${guardiansPrivateCSV})
ethNFTBridgeVAA=$(node ./clients/js/build/main.js generate registration -m NFTBridge -c ethereum -a ${ethNFTBridge} -g ${guardiansPrivateCSV})
terraNFTBridgeVAA=$(node ./clients/js/build/main.js generate registration -m NFTBridge -c terra -a ${terraNFTBridge} -g ${guardiansPrivateCSV})


>>>>>>> 83499fcd

# 6) write the registration VAAs to env files
echo "writing VAAs to .env files"
# define the keys that will hold the chain registration governance VAAs
solTokenBridge="REGISTER_SOL_TOKEN_BRIDGE_VAA"
ethTokenBridge="REGISTER_ETH_TOKEN_BRIDGE_VAA"
terraTokenBridge="REGISTER_TERRA_TOKEN_BRIDGE_VAA"
bscTokenBridge="REGISTER_BSC_TOKEN_BRIDGE_VAA"
algoTokenBridge="REGISTER_ALGO_TOKEN_BRIDGE_VAA"
terra2TokenBridge="REGISTER_TERRA2_TOKEN_BRIDGE_VAA"
nearTokenBridge="REGISTER_NEAR_TOKEN_BRIDGE_VAA"

solNFTBridge="REGISTER_SOL_NFT_BRIDGE_VAA"
ethNFTBridge="REGISTER_ETH_NFT_BRIDGE_VAA"
terraNFTBridge="REGISTER_TERRA_NFT_BRIDGE_VAA"
nearNFTBridge="REGISTER_NEAR_NFT_BRIDGE_VAA"


# solana token bridge
upsert_env_file $ethFile $solTokenBridge $solTokenBridgeVAA
upsert_env_file $envFile $solTokenBridge $solTokenBridgeVAA
# solana nft bridge
upsert_env_file $ethFile $solNFTBridge $solNFTBridgeVAA
upsert_env_file $envFile $solNFTBridge $solNFTBridgeVAA


# ethereum token bridge
upsert_env_file $ethFile $ethTokenBridge $ethTokenBridgeVAA
upsert_env_file $envFile $ethTokenBridge $ethTokenBridgeVAA
# ethereum nft bridge
upsert_env_file $ethFile $ethNFTBridge $ethNFTBridgeVAA
upsert_env_file $envFile $ethNFTBridge $ethNFTBridgeVAA


# terra token bridge
upsert_env_file $ethFile $terraTokenBridge $terraTokenBridgeVAA
upsert_env_file $envFile $terraTokenBridge $terraTokenBridgeVAA
# terra nft bridge
upsert_env_file $ethFile $terraNFTBridge $terraNFTBridgeVAA
upsert_env_file $envFile $terraNFTBridge $terraNFTBridgeVAA


# bsc token bridge
upsert_env_file $ethFile $bscTokenBridge $bscTokenBridgeVAA
upsert_env_file $envFile $bscTokenBridge $bscTokenBridgeVAA

# algo token bridge
upsert_env_file $ethFile $algoTokenBridge $algoTokenBridgeVAA
upsert_env_file $envFile $algoTokenBridge $algoTokenBridgeVAA

# terra2 token bridge
upsert_env_file $ethFile $terra2TokenBridge $terra2TokenBridgeVAA
upsert_env_file $envFile $terra2TokenBridge $terra2TokenBridgeVAA

# near token bridge
upsert_env_file $ethFile $nearTokenBridge $nearTokenBridgeVAA
upsert_env_file $envFile $nearTokenBridge $nearTokenBridgeVAA
# terra nft bridge
upsert_env_file $ethFile $nearNFTBridge $nearNFTBridgeVAA
upsert_env_file $envFile $nearNFTBridge $nearNFTBridgeVAA

# 7) copy the local .env file to the solana & terra dirs, if the script is running on the host machine
# chain dirs will not exist if running in docker for Tilt, only if running locally. check before copying.
# copy ethFile to ethereum
if [[ -d ./ethereum ]]; then
    echo "copying $ethFile to /etherum/.env"
    cp $ethFile ./ethereum/.env
fi

# copy the hex envFile to each of the non-EVM chains
for envDest in ./solana/.env ./terra/tools/.env ./cosmwasm/tools/.env ./algorand/.env ./near/.env; do
    dirname=$(dirname $envDest)
    if [[ -d "$dirname" ]]; then
        echo "copying $envFile to $envDest"
        cp $envFile $envDest
    fi
done

echo "guardian set init complete!"<|MERGE_RESOLUTION|>--- conflicted
+++ resolved
@@ -91,32 +91,7 @@
 solNFTBridge=$(jq --raw-output '.chains."1".contracts.nftBridgeEmitterAddress' $addressesJson)
 ethNFTBridge=$(jq --raw-output '.chains."2".contracts.nftBridgeEmitterAddress' $addressesJson)
 terraNFTBridge=$(jq --raw-output '.chains."3".contracts.nftBridgeEmitterAddress' $addressesJson)
-<<<<<<< HEAD
 nearNFTBridge=$(jq --raw-output '.chains."15".contracts.nftBridgeEmitterAddress' $addressesJson)
-
-# 4) create token bridge registration VAAs
-echo "generating contract registration VAAs for token bridges"
-# fetch dependencies for the clients/token_bridge script that generates token bridge registration VAAs
-if [[ ! -d ./clients/js/node_modules ]]; then
-    echo "going to install node modules in clients/js"
-    npm ci --prefix clients/js
-fi
-# invoke clients/token_bridge commands to create registration VAAs
-solTokenBridgeVAA=$(npm --prefix clients/js start --silent -- generate registration -m TokenBridge -c solana -a ${solTokenBridge} -g ${guardiansPrivateCSV})
-ethTokenBridgeVAA=$(npm --prefix clients/js start --silent -- generate registration -m TokenBridge -c ethereum -a ${ethTokenBridge} -g ${guardiansPrivateCSV} )
-terraTokenBridgeVAA=$(npm --prefix clients/js start --silent -- generate registration -m TokenBridge -c terra -a ${terraTokenBridge} -g ${guardiansPrivateCSV})
-bscTokenBridgeVAA=$(npm --prefix clients/js start --silent -- generate registration -m TokenBridge -c bsc -a ${bscTokenBridge} -g ${guardiansPrivateCSV})
-algoTokenBridgeVAA=$(npm --prefix clients/js start --silent -- generate registration -m TokenBridge -c algorand -a ${algoTokenBridge} -g ${guardiansPrivateCSV})
-terra2TokenBridgeVAA=$(npm --prefix clients/js start --silent -- generate registration -m TokenBridge -c terra2 -a ${terra2TokenBridge} -g ${guardiansPrivateCSV})
-nearTokenBridgeVAA=$(npm --prefix clients/js start --silent -- generate registration -m TokenBridge -c near -a ${nearTokenBridge} -g ${guardiansPrivateCSV})
-
-# 5) create nft bridge registration VAAs
-echo "generating contract registration VAAs for nft bridges"
-solNFTBridgeVAA=$(npm --prefix clients/js start --silent -- generate registration -m NFTBridge -c solana -a ${solNFTBridge} -g ${guardiansPrivateCSV})
-ethNFTBridgeVAA=$(npm --prefix clients/js start --silent -- generate registration -m NFTBridge -c ethereum -a ${ethNFTBridge} -g ${guardiansPrivateCSV})
-terraNFTBridgeVAA=$(npm --prefix clients/js start --silent -- generate registration -m NFTBridge -c terra -a ${terraNFTBridge} -g ${guardiansPrivateCSV})
-nearNFTBridgeVAA=$(npm --prefix clients/js start --silent -- generate registration -m NFTBridge -c near -a ${nearNFTBridge} -g ${guardiansPrivateCSV})
-=======
 
 # 4) create token bridge registration VAAs
 # invoke CLI commands to create registration VAAs
@@ -133,9 +108,8 @@
 solNFTBridgeVAA=$(node ./clients/js/build/main.js generate registration -m NFTBridge -c solana -a ${solNFTBridge} -g ${guardiansPrivateCSV})
 ethNFTBridgeVAA=$(node ./clients/js/build/main.js generate registration -m NFTBridge -c ethereum -a ${ethNFTBridge} -g ${guardiansPrivateCSV})
 terraNFTBridgeVAA=$(node ./clients/js/build/main.js generate registration -m NFTBridge -c terra -a ${terraNFTBridge} -g ${guardiansPrivateCSV})
+nearNFTBridgeVAA=$(node ./clients/js/build/main.js generate registration -m NFTBridge -c near -a ${nearNFTBridge} -g ${guardiansPrivateCSV})
 
-
->>>>>>> 83499fcd
 
 # 6) write the registration VAAs to env files
 echo "writing VAAs to .env files"
