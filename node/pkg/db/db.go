--- conflicted
+++ resolved
@@ -8,11 +8,8 @@
 	"strings"
 
 	"github.com/dgraph-io/badger/v3"
-<<<<<<< HEAD
-=======
+	"github.com/ethereum/go-ethereum/common"
 	"github.com/wormhole-foundation/wormhole/sdk/vaa"
->>>>>>> 1bf4d6e6
-	"github.com/ethereum/go-ethereum/common"
 )
 
 type Database struct {
@@ -24,6 +21,7 @@
 	EmitterAddress vaa.Address
 	Sequence       uint64
 }
+
 type BatchVAAID struct {
 	EmitterChain  vaa.ChainID
 	TransactionID common.Hash
